--- conflicted
+++ resolved
@@ -10,13 +10,8 @@
 # Default enable napi4 feature, see https://nodejs.org/api/n-api.html#node-api-version-matrix
 napi = { version = "2.13", default-features = false, features = ["napi4"] }
 napi-derive = "2.13"
-<<<<<<< HEAD
-tauri-cli = { path = ".." }
-log = "0.4.17"
-=======
 tauri-cli = { path = "..", default-features = false }
 log = "0.4.19"
->>>>>>> d928d23c
 
 [build-dependencies]
 napi-build = "2.0"
