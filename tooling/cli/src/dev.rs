--- conflicted
+++ resolved
@@ -20,7 +20,7 @@
 
 use std::{
   env::set_current_dir,
-  net::{IpAddr, Ipv4Addr, SocketAddr},
+  net::{IpAddr, Ipv4Addr},
   process::{exit, Command, ExitStatus, Stdio},
   sync::{
     atomic::{AtomicBool, Ordering},
@@ -65,16 +65,13 @@
   /// Disable the dev server for static files.
   #[clap(long)]
   pub no_dev_server: bool,
-<<<<<<< HEAD
-  /// Force prompting for an IP to use to connect to the dev server on mobile.
-  #[clap(long)]
-  pub force_ip_prompt: bool,
-=======
   /// Specify port for the dev server for static files. Defaults to 1430
   /// Can also be set using `TAURI_DEV_SERVER_PORT` env var.
   #[clap(long)]
   pub port: Option<u16>,
->>>>>>> 1fa729b2
+  /// Force prompting for an IP to use to connect to the dev server on mobile.
+  #[clap(long)]
+  pub force_ip_prompt: bool,
 }
 
 pub fn command(options: Options) -> Result<()> {
@@ -303,33 +300,6 @@
     cargo_features.extend(features.clone());
   }
 
-<<<<<<< HEAD
-  if let AppUrl::Url(WindowUrl::App(path)) = &dev_path {
-    use crate::helpers::web_dev_server::start_dev_server;
-    if path.exists() {
-      let ip = if mobile {
-        *local_ip_address(options.force_ip_prompt)
-      } else {
-        Ipv4Addr::new(127, 0, 0, 1).into()
-      };
-      let port = 1430;
-      let server_address = SocketAddr::new(ip, port);
-      let path = path.canonicalize()?;
-      start_dev_server(server_address, path);
-      let server_url = format!("http://{server_address}");
-      dev_path = AppUrl::Url(WindowUrl::External(server_url.parse().unwrap()));
-
-      // TODO: in v2, use an env var to pass the url to the app context
-      // or better separate the config passed from the cli internally and
-      // config passed by the user in `--config` into to separate env vars
-      // and the context merges, the user first, then the internal cli config
-      if let Some(c) = &options.config {
-        let mut c: tauri_utils::config::Config = serde_json::from_str(c)?;
-        c.build.dev_path = dev_path.clone();
-        options.config = Some(serde_json::to_string(&c).unwrap());
-      } else {
-        options.config = Some(format!(r#"{{ "build": {{ "devPath": "{server_url}" }} }}"#))
-=======
   let mut dev_path = config
     .lock()
     .unwrap()
@@ -351,14 +321,13 @@
         // or better separate the config passed from the cli internally and
         // config passed by the user in `--config` into to separate env vars
         // and the context merges, the user first, then the internal cli config
-        if let Some(c) = options.config {
-          let mut c: tauri_utils::config::Config = serde_json::from_str(&c)?;
+        if let Some(c) = &options.config {
+          let mut c: tauri_utils::config::Config = serde_json::from_str(c)?;
           c.build.dev_path = dev_path.clone();
           options.config = Some(serde_json::to_string(&c).unwrap());
         } else {
           options.config = Some(format!(r#"{{ "build": {{ "devPath": "{server_url}" }} }}"#))
         }
->>>>>>> 1fa729b2
       }
     }
 
