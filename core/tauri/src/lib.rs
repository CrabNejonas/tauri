// Copyright 2019-2023 Tauri Programme within The Commons Conservancy
// SPDX-License-Identifier: Apache-2.0
// SPDX-License-Identifier: MIT

//! [![](https://github.com/tauri-apps/tauri/raw/dev/.github/splash.png)](https://tauri.app)
//!
//! Tauri is a framework for building tiny, blazing fast binaries for all major desktop platforms.
//! Developers can integrate any front-end framework that compiles to HTML, JS and CSS for building their user interface.
//! The backend of the application is a rust-sourced binary with an API that the front-end can interact with.
//!
//! # Cargo features
//!
//! The following are a list of [Cargo features](https://doc.rust-lang.org/stable/cargo/reference/manifest.html#the-features-section) that can be enabled or disabled:
//!
//! - **wry** *(enabled by default)*: Enables the [wry](https://github.com/tauri-apps/wry) runtime. Only disable it if you want a custom runtime.
//! - **common-controls-v6** *(enabled by default)*: Enables [Common Controls v6](https://learn.microsoft.com/en-us/windows/win32/controls/common-control-versions) support on Windows, mainly for the predefined `about` menu item.
//! - **unstable**: Enables unstable features. Be careful, it might introduce breaking changes in future minor releases.
//! - **tracing**: Enables [`tracing`](https://docs.rs/tracing/latest/tracing) for window startup, plugins, `Window::eval`, events, IPC, updater and custom protocol request handlers.
//! - **test**: Enables the [`mod@test`] module exposing unit test helpers.
//! - **objc-exception**: Wrap each msg_send! in a @try/@catch and panics if an exception is caught, preventing Objective-C from unwinding into Rust.
//! - **linux-ipc-protocol**: Use custom protocol for faster IPC on Linux. Requires webkit2gtk v2.40 or above.
//! - **linux-libxdo**: Enables linking to libxdo which enables Cut, Copy, Paste and SelectAll menu items to work on Linux.
//! - **isolation**: Enables the isolation pattern. Enabled by default if the `app > security > pattern > use` config option is set to `isolation` on the `tauri.conf.json` file.
//! - **custom-protocol**: Feature managed by the Tauri CLI. When enabled, Tauri assumes a production environment instead of a development one.
//! - **devtools**: Enables the developer tools (Web inspector) and [`window::Window#method.open_devtools`]. Enabled by default on debug builds.
//! On macOS it uses private APIs, so you can't enable it if your app will be published to the App Store.
//! - **native-tls**: Provides TLS support to connect over HTTPS.
//! - **native-tls-vendored**: Compile and statically link to a vendored copy of OpenSSL.
//! - **rustls-tls**: Provides TLS support to connect over HTTPS using rustls.
//! - **process-relaunch-dangerous-allow-symlink-macos**: Allows the [`process::current_binary`] function to allow symlinks on macOS (this is dangerous, see the Security section in the documentation website).
//! - **tray-icon**: Enables application tray icon APIs. Enabled by default if the `trayIcon` config is defined on the `tauri.conf.json` file.
//! - **macos-private-api**: Enables features only available in **macOS**'s private APIs, currently the `transparent` window functionality and the `fullScreenEnabled` preference setting to `true`. Enabled by default if the `tauri > macosPrivateApi` config flag is set to `true` on the `tauri.conf.json` file.
//! - **webview-data-url**: Enables usage of data URLs on the webview.
//! - **compression** *(enabled by default): Enables asset compression. You should only disable this if you want faster compile times in release builds - it produces larger binaries.
//! - **config-json5**: Adds support to JSON5 format for `tauri.conf.json`.
//! - **config-toml**: Adds support to TOML format for the configuration `Tauri.toml`.
//! - **icon-ico**: Adds support to set `.ico` window icons. Enables [`Icon::File`] and [`Icon::Raw`] variants.
//! - **icon-png**: Adds support to set `.png` window icons. Enables [`Icon::File`] and [`Icon::Raw`] variants.
//! - **macos-proxy**: Adds support for [`WebviewBuilder::proxy_url`] on macOS. Requires macOS 14+.
//!
//! ## Cargo allowlist features
//!
//! The following are a list of [Cargo features](https://doc.rust-lang.org/stable/cargo/reference/manifest.html#the-features-section) that enables commands for Tauri's API package.
//! These features are automatically enabled by the Tauri CLI based on the `allowlist` configuration under `tauri.conf.json`.
//!
//! ### Protocol allowlist
//!
//! - **protocol-asset**: Enables the `asset` custom protocol.

#![doc(
  html_logo_url = "https://github.com/tauri-apps/tauri/raw/dev/app-icon.png",
  html_favicon_url = "https://github.com/tauri-apps/tauri/raw/dev/app-icon.png"
)]
#![warn(missing_docs, rust_2018_idioms)]
#![cfg_attr(docsrs, feature(doc_cfg))]

/// Setups the binding that initializes an iOS plugin.
#[cfg(target_os = "ios")]
#[macro_export]
macro_rules! ios_plugin_binding {
  ($fn_name: ident) => {
    tauri::swift_rs::swift!(fn $fn_name() -> *const ::std::ffi::c_void);
  }
}
#[cfg(target_os = "ios")]
#[doc(hidden)]
pub use cocoa;
#[cfg(target_os = "macos")]
#[doc(hidden)]
pub use embed_plist;
pub use error::{Error, Result};
pub use resources::{Resource, ResourceId, ResourceTable};
#[cfg(target_os = "ios")]
#[doc(hidden)]
pub use swift_rs;
#[cfg(mobile)]
pub use tauri_macros::mobile_entry_point;
pub use tauri_macros::{command, generate_handler};

<<<<<<< HEAD
=======
pub use url::Url;

pub mod api;
>>>>>>> e816a46b
pub(crate) mod app;
pub mod async_runtime;
mod error;
mod event;
pub mod ipc;
mod manager;
mod pattern;
pub mod plugin;
pub(crate) mod protocol;
mod resources;
mod vibrancy;
pub mod webview;
pub mod window;
use tauri_runtime as runtime;
#[cfg(target_os = "ios")]
mod ios;
#[cfg(desktop)]
pub mod menu;
/// Path APIs.
pub mod path;
pub mod process;
/// The allowlist scopes.
pub mod scope;
mod state;

#[cfg(all(desktop, feature = "tray-icon"))]
#[cfg_attr(docsrs, doc(cfg(all(desktop, feature = "tray-icon"))))]
pub mod tray;
pub use tauri_utils as utils;

pub use http;

/// A Tauri [`Runtime`] wrapper around wry.
#[cfg(feature = "wry")]
#[cfg_attr(docsrs, doc(cfg(feature = "wry")))]
pub type Wry = tauri_runtime_wry::Wry<EventLoopMessage>;
/// A Tauri [`RuntimeHandle`] wrapper around wry.
#[cfg(feature = "wry")]
#[cfg_attr(docsrs, doc(cfg(feature = "wry")))]
pub type WryHandle = tauri_runtime_wry::WryHandle<EventLoopMessage>;

#[cfg(all(feature = "wry", target_os = "android"))]
#[cfg_attr(docsrs, doc(cfg(all(feature = "wry", target_os = "android"))))]
#[doc(hidden)]
#[macro_export]
macro_rules! android_binding {
  ($domain:ident, $package:ident, $main: ident, $wry: path) => {
    use $wry::{
      android_setup,
      prelude::{JClass, JNIEnv, JString},
    };

    ::tauri::wry::android_binding!($domain, $package, $wry);

    ::tauri::tao::android_binding!(
      $domain,
      $package,
      WryActivity,
      android_setup,
      $main,
      ::tauri::tao
    );

    ::tauri::tao::platform::android::prelude::android_fn!(
      app_tauri,
      plugin,
      PluginManager,
      handlePluginResponse,
      [i32, JString, JString],
    );
    ::tauri::tao::platform::android::prelude::android_fn!(
      app_tauri,
      plugin,
      PluginManager,
      sendChannelData,
      [i64, JString],
    );

    // this function is a glue between PluginManager.kt > handlePluginResponse and Rust
    #[allow(non_snake_case)]
    pub fn handlePluginResponse(
      mut env: JNIEnv,
      _: JClass,
      id: i32,
      success: JString,
      error: JString,
    ) {
      ::tauri::handle_android_plugin_response(&mut env, id, success, error);
    }

    // this function is a glue between PluginManager.kt > sendChannelData and Rust
    #[allow(non_snake_case)]
    pub fn sendChannelData(mut env: JNIEnv, _: JClass, id: i64, data: JString) {
      ::tauri::send_channel_data(&mut env, id, data);
    }
  };
}

#[cfg(all(feature = "wry", target_os = "android"))]
#[doc(hidden)]
pub use plugin::mobile::{handle_android_plugin_response, send_channel_data};
#[cfg(all(feature = "wry", target_os = "android"))]
#[doc(hidden)]
pub use tauri_runtime_wry::{tao, wry};

/// A task to run on the main thread.
pub type SyncTask = Box<dyn FnOnce() + Send>;

use serde::{Deserialize, Serialize};
use std::{
  collections::HashMap,
  fmt::{self, Debug},
  sync::MutexGuard,
};
use utils::acl::resolved::Resolved;

#[cfg(feature = "wry")]
#[cfg_attr(docsrs, doc(cfg(feature = "wry")))]
pub use tauri_runtime_wry::webview_version;

#[cfg(target_os = "macos")]
#[cfg_attr(docsrs, doc(cfg(target_os = "macos")))]
pub use runtime::ActivationPolicy;

#[cfg(target_os = "macos")]
pub use self::utils::TitleBarStyle;

pub use self::event::{Event, EventId, EventTarget};
pub use {
  self::app::{
    App, AppHandle, AssetResolver, Builder, CloseRequestApi, RunEvent, WebviewEvent, WindowEvent,
  },
  self::manager::Asset,
  self::runtime::{
    webview::WebviewAttributes,
    window::{
      dpi::{LogicalPosition, LogicalSize, PhysicalPosition, PhysicalSize, Pixel, Position, Size},
      CursorIcon, FileDropEvent,
    },
    DeviceEventFilter, UserAttentionType,
  },
  self::state::{State, StateManager},
  self::utils::{
    assets::Assets,
    config::{Config, WebviewUrl},
    Env, PackageInfo, Theme,
  },
  self::webview::{Webview, WebviewWindow, WebviewWindowBuilder},
  self::window::{Monitor, Window},
  scope::*,
};

#[cfg(feature = "unstable")]
#[cfg_attr(docsrs, doc(cfg(feature = "unstable")))]
pub use {self::webview::WebviewBuilder, self::window::WindowBuilder};

/// The Tauri version.
pub const VERSION: &str = env!("CARGO_PKG_VERSION");

#[cfg(target_os = "ios")]
#[doc(hidden)]
pub fn log_stdout() {
  use std::{
    ffi::CString,
    fs::File,
    io::{BufRead, BufReader},
    os::unix::prelude::*,
    thread,
  };

  let mut logpipe: [RawFd; 2] = Default::default();
  unsafe {
    libc::pipe(logpipe.as_mut_ptr());
    libc::dup2(logpipe[1], libc::STDOUT_FILENO);
    libc::dup2(logpipe[1], libc::STDERR_FILENO);
  }
  thread::spawn(move || unsafe {
    let file = File::from_raw_fd(logpipe[0]);
    let mut reader = BufReader::new(file);
    let mut buffer = String::new();
    loop {
      buffer.clear();
      if let Ok(len) = reader.read_line(&mut buffer) {
        if len == 0 {
          break;
        } else if let Ok(msg) = CString::new(buffer.as_bytes())
          .map_err(|_| ())
          .and_then(|c| c.into_string().map_err(|_| ()))
        {
          log::info!("{}", msg);
        }
      }
    }
  });
}

/// The user event type.
#[derive(Debug, Clone)]
pub enum EventLoopMessage {
  /// An event from a menu item, could be on the window menu bar, application menu bar (on macOS) or tray icon menu.
  #[cfg(desktop)]
  MenuEvent(menu::MenuEvent),
  /// An event from a menu item, could be on the window menu bar, application menu bar (on macOS) or tray icon menu.
  #[cfg(all(desktop, feature = "tray-icon"))]
  #[cfg_attr(docsrs, doc(cfg(all(desktop, feature = "tray-icon"))))]
  TrayIconEvent(tray::TrayIconEvent),
}

/// The webview runtime interface. A wrapper around [`runtime::Runtime`] with the proper user event type associated.
pub trait Runtime: runtime::Runtime<EventLoopMessage> {}
/// The webview runtime handle. A wrapper arond [`runtime::RuntimeHandle`] with the proper user event type associated.
pub trait RuntimeHandle: runtime::RuntimeHandle<EventLoopMessage> {}

impl<W: runtime::Runtime<EventLoopMessage>> Runtime for W {}
impl<R: runtime::RuntimeHandle<EventLoopMessage>> RuntimeHandle for R {}

/// Reads the config file at compile time and generates a [`Context`] based on its content.
///
/// The default config file path is a `tauri.conf.json` file inside the Cargo manifest directory of
/// the crate being built.
///
/// # Custom Config Path
///
/// You may pass a string literal to this macro to specify a custom path for the Tauri config file.
/// If the path is relative, it will be search for relative to the Cargo manifest of the compiling
/// crate.
///
/// # Note
///
/// This macro should not be called if you are using [`tauri-build`] to generate the context from
/// inside your build script as it will just cause excess computations that will be discarded. Use
/// either the [`tauri-build`] method or this macro - not both.
///
/// [`tauri-build`]: https://docs.rs/tauri-build
pub use tauri_macros::generate_context;

/// Include a [`Context`] that was generated by [`tauri-build`] inside your build script.
///
/// You should either use [`tauri-build`] and this macro to include the compile time generated code,
/// or [`generate_context!`]. Do not use both at the same time, as they generate the same code and
/// will cause excess computations that will be discarded.
///
/// [`tauri-build`]: https://docs.rs/tauri-build
#[macro_export]
macro_rules! tauri_build_context {
  () => {
    include!(concat!(env!("OUT_DIR"), "/tauri-build-context.rs"))
  };
}

pub use pattern::Pattern;

/// A icon definition.
#[derive(Debug, Clone)]
#[non_exhaustive]
pub enum Icon {
  /// Icon from file path.
  #[cfg(any(feature = "icon-ico", feature = "icon-png"))]
  #[cfg_attr(docsrs, doc(cfg(any(feature = "icon-ico", feature = "icon-png"))))]
  File(std::path::PathBuf),
  /// Icon from raw RGBA bytes. Width and height is parsed at runtime.
  #[cfg(any(feature = "icon-ico", feature = "icon-png"))]
  #[cfg_attr(docsrs, doc(cfg(any(feature = "icon-ico", feature = "icon-png"))))]
  Raw(Vec<u8>),
  /// Icon from raw RGBA bytes.
  Rgba {
    /// RGBA bytes of the icon image.
    rgba: Vec<u8>,
    /// Icon width.
    width: u32,
    /// Icon height.
    height: u32,
  },
}

impl TryFrom<Icon> for runtime::Icon {
  type Error = Error;

  fn try_from(icon: Icon) -> Result<Self> {
    #[allow(irrefutable_let_patterns)]
    if let Icon::Rgba {
      rgba,
      width,
      height,
    } = icon
    {
      Ok(Self {
        rgba,
        width,
        height,
      })
    } else {
      #[cfg(not(any(feature = "icon-ico", feature = "icon-png")))]
      panic!("unexpected Icon variant");
      #[cfg(any(feature = "icon-ico", feature = "icon-png"))]
      {
        let bytes = match icon {
          Icon::File(p) => std::fs::read(p)?,
          Icon::Raw(r) => r,
          Icon::Rgba { .. } => unreachable!(),
        };
        let extension = infer::get(&bytes)
          .expect("could not determine icon extension")
          .extension();
        match extension {
        #[cfg(feature = "icon-ico")]
        "ico" => {
          let icon_dir = ico::IconDir::read(std::io::Cursor::new(bytes))?;
          let entry = &icon_dir.entries()[0];
          Ok(Self {
            rgba: entry.decode()?.rgba_data().to_vec(),
            width: entry.width(),
            height: entry.height(),
          })
        }
        #[cfg(feature = "icon-png")]
        "png" => {
          let decoder = png::Decoder::new(std::io::Cursor::new(bytes));
          let mut reader = decoder.read_info()?;
          let mut buffer = Vec::new();
          while let Ok(Some(row)) = reader.next_row() {
            buffer.extend(row.data());
          }
          Ok(Self {
            rgba: buffer,
            width: reader.info().width,
            height: reader.info().height,
          })
        }
        _ => panic!(
          "image `{extension}` extension not supported; please file a Tauri feature request. `png` or `ico` icons are supported with the `icon-png` and `icon-ico` feature flags"
        ),
      }
      }
    }
  }
}

/// User supplied data required inside of a Tauri application.
///
/// # Stability
/// This is the output of the [`generate_context`] macro, and is not considered part of the stable API.
/// Unless you know what you are doing and are prepared for this type to have breaking changes, do not create it yourself.
pub struct Context<A: Assets> {
  pub(crate) config: Config,
  pub(crate) assets: Box<A>,
  pub(crate) default_window_icon: Option<Icon>,
  pub(crate) app_icon: Option<Vec<u8>>,
  #[cfg(all(desktop, feature = "tray-icon"))]
  pub(crate) tray_icon: Option<Icon>,
  pub(crate) package_info: PackageInfo,
  pub(crate) _info_plist: (),
  pub(crate) pattern: Pattern,
  pub(crate) resolved_acl: Resolved,
}

impl<A: Assets> fmt::Debug for Context<A> {
  fn fmt(&self, f: &mut fmt::Formatter<'_>) -> fmt::Result {
    let mut d = f.debug_struct("Context");
    d.field("config", &self.config)
      .field("default_window_icon", &self.default_window_icon)
      .field("app_icon", &self.app_icon)
      .field("package_info", &self.package_info)
      .field("pattern", &self.pattern);

    #[cfg(all(desktop, feature = "tray-icon"))]
    d.field("tray_icon", &self.tray_icon);

    d.finish()
  }
}

impl<A: Assets> Context<A> {
  /// The config the application was prepared with.
  #[inline(always)]
  pub fn config(&self) -> &Config {
    &self.config
  }

  /// A mutable reference to the config the application was prepared with.
  #[inline(always)]
  pub fn config_mut(&mut self) -> &mut Config {
    &mut self.config
  }

  /// The assets to be served directly by Tauri.
  #[inline(always)]
  pub fn assets(&self) -> &A {
    &self.assets
  }

  /// A mutable reference to the assets to be served directly by Tauri.
  #[inline(always)]
  pub fn assets_mut(&mut self) -> &mut A {
    &mut self.assets
  }

  /// The default window icon Tauri should use when creating windows.
  #[inline(always)]
  pub fn default_window_icon(&self) -> Option<&Icon> {
    self.default_window_icon.as_ref()
  }

  /// A mutable reference to the default window icon Tauri should use when creating windows.
  #[inline(always)]
  pub fn default_window_icon_mut(&mut self) -> &mut Option<Icon> {
    &mut self.default_window_icon
  }

  /// The icon to use on the system tray UI.
  #[cfg(all(desktop, feature = "tray-icon"))]
  #[cfg_attr(docsrs, doc(cfg(all(desktop, feature = "tray-icon"))))]
  #[inline(always)]
  pub fn tray_icon(&self) -> Option<&Icon> {
    self.tray_icon.as_ref()
  }

  /// A mutable reference to the icon to use on the tray icon.
  #[cfg(all(desktop, feature = "tray-icon"))]
  #[cfg_attr(docsrs, doc(cfg(all(desktop, feature = "tray-icon"))))]
  #[inline(always)]
  pub fn tray_icon_mut(&mut self) -> &mut Option<Icon> {
    &mut self.tray_icon
  }

  /// Package information.
  #[inline(always)]
  pub fn package_info(&self) -> &PackageInfo {
    &self.package_info
  }

  /// A mutable reference to the package information.
  #[inline(always)]
  pub fn package_info_mut(&mut self) -> &mut PackageInfo {
    &mut self.package_info
  }

  /// The application pattern.
  #[inline(always)]
  pub fn pattern(&self) -> &Pattern {
    &self.pattern
  }

  /// A mutable reference to the resolved ACL.
  ///
  /// # Stability
  ///
  /// This API is unstable.
  #[doc(hidden)]
  #[inline(always)]
  pub fn resolved_acl(&mut self) -> &mut Resolved {
    &mut self.resolved_acl
  }

  /// Create a new [`Context`] from the minimal required items.
  #[inline(always)]
  #[allow(clippy::too_many_arguments)]
  pub fn new(
    config: Config,
    assets: Box<A>,
    default_window_icon: Option<Icon>,
    app_icon: Option<Vec<u8>>,
    package_info: PackageInfo,
    info_plist: (),
    pattern: Pattern,
    resolved_acl: Resolved,
  ) -> Self {
    Self {
      config,
      assets,
      default_window_icon,
      app_icon,
      #[cfg(all(desktop, feature = "tray-icon"))]
      tray_icon: None,
      package_info,
      _info_plist: info_plist,
      pattern,
      resolved_acl,
    }
  }

  /// Sets the app tray icon.
  #[cfg(all(desktop, feature = "tray-icon"))]
  #[cfg_attr(docsrs, doc(cfg(all(desktop, feature = "tray-icon"))))]
  #[inline(always)]
  pub fn set_tray_icon(&mut self, icon: Icon) {
    self.tray_icon.replace(icon);
  }

  /// Sets the app shell scope.
  #[cfg(shell_scope)]
  #[inline(always)]
  pub fn set_shell_scope(&mut self, scope: scope::ShellScopeConfig) {
    self.shell_scope = scope;
  }
}

// TODO: expand these docs
/// Manages a running application.
pub trait Manager<R: Runtime>: sealed::ManagerBase<R> {
  /// The application handle associated with this manager.
  fn app_handle(&self) -> &AppHandle<R> {
    self.managed_app_handle()
  }

  /// The [`Config`] the manager was created with.
  fn config(&self) -> &Config {
    self.manager().config()
  }

  /// The [`PackageInfo`] the manager was created with.
  fn package_info(&self) -> &PackageInfo {
    self.manager().package_info()
  }

  /// Listen to an emitted event to any [target](EventTarget).
  ///
  /// # Examples
  /// ```
  /// use tauri::Manager;
  ///
  /// #[tauri::command]
  /// fn synchronize(window: tauri::Window) {
  ///   // emits the synchronized event to all windows
  ///   window.emit("synchronized", ());
  /// }
  ///
  /// tauri::Builder::default()
  ///   .setup(|app| {
  ///     app.listen_any("synchronized", |event| {
  ///       println!("app is in sync");
  ///     });
  ///     Ok(())
  ///   })
  ///   .invoke_handler(tauri::generate_handler![synchronize]);
  /// ```
  fn listen_any<F>(&self, event: impl Into<String>, handler: F) -> EventId
  where
    F: Fn(Event) + Send + 'static,
  {
    self
      .manager()
      .listen(event.into(), EventTarget::Any, handler)
  }

  /// Remove an event listener.
  ///
  /// # Examples
  /// ```
  /// use tauri::Manager;
  ///
  /// tauri::Builder::default()
  ///   .setup(|app| {
  ///     let handle = app.handle().clone();
  ///     let handler = app.listen_any("ready", move |event| {
  ///       println!("app is ready");
  ///
  ///       // we no longer need to listen to the event
  ///       // we also could have used `app.once_global` instead
  ///       handle.unlisten(event.id());
  ///     });
  ///
  ///     // stop listening to the event when you do not need it anymore
  ///     app.unlisten(handler);
  ///
  ///
  ///     Ok(())
  ///   });
  /// ```
  fn unlisten(&self, id: EventId) {
    self.manager().unlisten(id)
  }

  /// Listens once to an emitted event to any [target](EventTarget) .
  ///
  /// See [`Self::listen_any`] for more information.
  fn once_any<F>(&self, event: impl Into<String>, handler: F)
  where
    F: FnOnce(Event) + Send + 'static,
  {
    self.manager().once(event.into(), EventTarget::Any, handler)
  }

  /// Emits an event to all [targets](EventTarget).
  ///
  /// # Examples
  /// ```
  /// use tauri::Manager;
  ///
  /// #[tauri::command]
  /// fn synchronize(app: tauri::AppHandle) {
  ///   // emits the synchronized event to all webviews
  ///   app.emit("synchronized", ());
  /// }
  /// ```
  #[cfg_attr(
    feature = "tracing",
    tracing::instrument("app::emit", skip(self, payload))
  )]
  fn emit<S: Serialize + Clone>(&self, event: &str, payload: S) -> Result<()> {
    self.manager().emit(event, payload)
  }

  /// Emits an event to all [targets](EventTarget) matching the given target.
  ///
  /// # Examples
  /// ```
  /// use tauri::{Manager, EventTarget};
  ///
  /// #[tauri::command]
  /// fn download(app: tauri::AppHandle) {
  ///   for i in 1..100 {
  ///     std::thread::sleep(std::time::Duration::from_millis(150));
  ///     // emit a download progress event to all listeners
  ///     app.emit_to(EventTarget::any(), "download-progress", i);
  ///     // emit an event to listeners that used App::listen or AppHandle::listen
  ///     app.emit_to(EventTarget::app(), "download-progress", i);
  ///     // emit an event to any webview/window/webviewWindow matching the given label
  ///     app.emit_to("updater", "download-progress", i); // similar to using EventTarget::labeled
  ///     app.emit_to(EventTarget::labeled("updater"), "download-progress", i);
  ///     // emit an event to listeners that used WebviewWindow::listen
  ///     app.emit_to(EventTarget::webview_window("updater"), "download-progress", i);
  ///   }
  /// }
  /// ```
  #[cfg_attr(
    feature = "tracing",
    tracing::instrument("app::emit::to", skip(self, target, payload), fields(target))
  )]
  fn emit_to<I, S>(&self, target: I, event: &str, payload: S) -> Result<()>
  where
    I: Into<EventTarget>,
    S: Serialize + Clone,
  {
    let target = target.into();
    #[cfg(feature = "tracing")]
    tracing::Span::current().record("target", format!("{target:?}"));

    match target {
      // if targeting all, emit to all using emit without filter
      EventTarget::Any => self.manager().emit(event, payload),

      // if targeting any label, emit using emit_filter and filter labels
      EventTarget::AnyLabel {
        label: target_label,
      } => self.manager().emit_filter(event, payload, |t| match t {
        EventTarget::Window { label }
        | EventTarget::Webview { label }
        | EventTarget::WebviewWindow { label } => label == &target_label,
        _ => false,
      }),

      // otherwise match same target
      _ => self.manager().emit_filter(event, payload, |t| t == &target),
    }
  }

  /// Emits an event to all [targets](EventTarget) based on the given filter.
  ///
  /// # Examples
  /// ```
  /// use tauri::{Manager, EventTarget};
  ///
  /// #[tauri::command]
  /// fn download(app: tauri::AppHandle) {
  ///   for i in 1..100 {
  ///     std::thread::sleep(std::time::Duration::from_millis(150));
  ///     // emit a download progress event to the updater window
  ///     app.emit_filter("download-progress", i, |t| match t {
  ///       EventTarget::WebviewWindow { label } => label == "main",
  ///       _ => false,
  ///     });
  ///   }
  /// }
  /// ```
  #[cfg_attr(
    feature = "tracing",
    tracing::instrument("app::emit::filter", skip(self, payload, filter))
  )]
  fn emit_filter<S, F>(&self, event: &str, payload: S, filter: F) -> Result<()>
  where
    S: Serialize + Clone,
    F: Fn(&EventTarget) -> bool,
  {
    self.manager().emit_filter(event, payload, filter)
  }

  /// Fetch a single window from the manager.
  #[cfg(feature = "unstable")]
  #[cfg_attr(docsrs, doc(cfg(feature = "unstable")))]
  fn get_window(&self, label: &str) -> Option<Window<R>> {
    self.manager().get_window(label)
  }

  /// Fetch the focused window. Returns `None` if there is not any focused window.
  #[cfg(feature = "unstable")]
  #[cfg_attr(docsrs, doc(cfg(feature = "unstable")))]
  fn get_focused_window(&self) -> Option<Window<R>> {
    self.manager().get_focused_window()
  }

  /// Fetch all managed windows.
  #[cfg(feature = "unstable")]
  #[cfg_attr(docsrs, doc(cfg(feature = "unstable")))]
  fn windows(&self) -> HashMap<String, Window<R>> {
    self.manager().windows()
  }

  /// Fetch a single webview from the manager.
  #[cfg(feature = "unstable")]
  #[cfg_attr(docsrs, doc(cfg(feature = "unstable")))]
  fn get_webview(&self, label: &str) -> Option<Webview<R>> {
    self.manager().get_webview(label)
  }

  /// Fetch all managed webviews.
  #[cfg(feature = "unstable")]
  #[cfg_attr(docsrs, doc(cfg(feature = "unstable")))]
  fn webviews(&self) -> HashMap<String, Webview<R>> {
    self.manager().webviews()
  }

  /// Fetch a single webview window from the manager.
  fn get_webview_window(&self, label: &str) -> Option<WebviewWindow<R>> {
    self.manager().get_webview(label).and_then(|webview| {
      if webview.window().is_webview_window {
        Some(WebviewWindow { webview })
      } else {
        None
      }
    })
  }

  /// Fetch all managed webview windows.
  fn webview_windows(&self) -> HashMap<String, WebviewWindow<R>> {
    self
      .manager()
      .webviews()
      .into_iter()
      .filter_map(|(label, webview)| {
        if webview.window().is_webview_window {
          Some((label, WebviewWindow { webview }))
        } else {
          None
        }
      })
      .collect::<HashMap<_, _>>()
  }

  /// Add `state` to the state managed by the application.
  ///
  /// If the state for the `T` type has previously been set, the state is unchanged and false is returned. Otherwise true is returned.
  ///
  /// Managed state can be retrieved by any command handler via the
  /// [`State`] guard. In particular, if a value of type `T`
  /// is managed by Tauri, adding `State<T>` to the list of arguments in a
  /// command handler instructs Tauri to retrieve the managed value.
  /// Additionally, [`state`](Self#method.state) can be used to retrieve the value manually.
  ///
  /// # Mutability
  ///
  /// Since the managed state is global and must be [`Send`] + [`Sync`], mutations can only happen through interior mutability:
  ///
  /// ```rust,no_run
  /// use std::{collections::HashMap, sync::Mutex};
  /// use tauri::State;
  /// // here we use Mutex to achieve interior mutability
  /// struct Storage {
  ///   store: Mutex<HashMap<u64, String>>,
  /// }
  /// struct Connection;
  /// struct DbConnection {
  ///   db: Mutex<Option<Connection>>,
  /// }
  ///
  /// #[tauri::command]
  /// fn connect(connection: State<DbConnection>) {
  ///   // initialize the connection, mutating the state with interior mutability
  ///   *connection.db.lock().unwrap() = Some(Connection {});
  /// }
  ///
  /// #[tauri::command]
  /// fn storage_insert(key: u64, value: String, storage: State<Storage>) {
  ///   // mutate the storage behind the Mutex
  ///   storage.store.lock().unwrap().insert(key, value);
  /// }
  ///
  /// tauri::Builder::default()
  ///   .manage(Storage { store: Default::default() })
  ///   .manage(DbConnection { db: Default::default() })
  ///   .invoke_handler(tauri::generate_handler![connect, storage_insert])
  ///   // on an actual app, remove the string argument
  ///   .run(tauri::generate_context!("test/fixture/src-tauri/tauri.conf.json"))
  ///   .expect("error while running tauri application");
  /// ```
  ///
  /// # Examples
  ///
  /// ```rust,no_run
  /// use tauri::{Manager, State};
  ///
  /// struct MyInt(isize);
  /// struct MyString(String);
  ///
  /// #[tauri::command]
  /// fn int_command(state: State<MyInt>) -> String {
  ///     format!("The stateful int is: {}", state.0)
  /// }
  ///
  /// #[tauri::command]
  /// fn string_command<'r>(state: State<'r, MyString>) {
  ///     println!("state: {}", state.inner().0);
  /// }
  ///
  /// tauri::Builder::default()
  ///   .setup(|app| {
  ///     app.manage(MyInt(0));
  ///     app.manage(MyString("tauri".into()));
  ///     // `MyInt` is already managed, so `manage()` returns false
  ///     assert!(!app.manage(MyInt(1)));
  ///     // read the `MyInt` managed state with the turbofish syntax
  ///     let int = app.state::<MyInt>();
  ///     assert_eq!(int.0, 0);
  ///     // read the `MyString` managed state with the `State` guard
  ///     let val: State<MyString> = app.state();
  ///     assert_eq!(val.0, "tauri");
  ///     Ok(())
  ///   })
  ///   .invoke_handler(tauri::generate_handler![int_command, string_command])
  ///   // on an actual app, remove the string argument
  ///   .run(tauri::generate_context!("test/fixture/src-tauri/tauri.conf.json"))
  ///   .expect("error while running tauri application");
  /// ```
  fn manage<T>(&self, state: T) -> bool
  where
    T: Send + Sync + 'static,
  {
    self.manager().state().set(state)
  }

  /// Retrieves the managed state for the type `T`.
  ///
  /// # Panics
  ///
  /// Panics if the state for the type `T` has not been previously [managed](Self::manage).
  /// Use [try_state](Self::try_state) for a non-panicking version.
  fn state<T>(&self) -> State<'_, T>
  where
    T: Send + Sync + 'static,
  {
    self
      .manager()
      .state
      .try_get()
      .expect("state() called before manage() for given type")
  }

  /// Attempts to retrieve the managed state for the type `T`.
  ///
  /// Returns `Some` if the state has previously been [managed](Self::manage). Otherwise returns `None`.
  fn try_state<T>(&self) -> Option<State<'_, T>>
  where
    T: Send + Sync + 'static,
  {
    self.manager().state.try_get()
  }

  /// Get a reference to the resources table.
  fn resources_table(&self) -> MutexGuard<'_, ResourceTable> {
    self.manager().resources_table()
  }

  /// Gets the managed [`Env`].
  fn env(&self) -> Env {
    self.state::<Env>().inner().clone()
  }

  /// Gets the scope for the asset protocol.
  #[cfg(feature = "protocol-asset")]
  fn asset_protocol_scope(&self) -> scope::fs::Scope {
    self.state::<Scopes>().inner().asset_protocol.clone()
  }

  /// The path resolver.
  fn path(&self) -> &crate::path::PathResolver<R> {
    self.state::<crate::path::PathResolver<R>>().inner()
  }
}

/// Prevent implementation details from leaking out of the [`Manager`] trait.
pub(crate) mod sealed {
  use super::Runtime;
  use crate::{app::AppHandle, manager::AppManager};
  use std::sync::Arc;

  /// A running [`Runtime`] or a dispatcher to it.
  pub enum RuntimeOrDispatch<'r, R: Runtime> {
    /// Reference to the running [`Runtime`].
    Runtime(&'r R),

    /// Handle to the running [`Runtime`].
    RuntimeHandle(R::Handle),

    /// A dispatcher to the running [`Runtime`].
    Dispatch(R::WindowDispatcher),
  }

  /// Managed handle to the application runtime.
  pub trait ManagerBase<R: Runtime> {
    fn manager(&self) -> &AppManager<R>;
    fn manager_owned(&self) -> Arc<AppManager<R>>;
    fn runtime(&self) -> RuntimeOrDispatch<'_, R>;
    fn managed_app_handle(&self) -> &AppHandle<R>;
  }
}

#[derive(Deserialize)]
#[serde(untagged)]
pub(crate) enum IconDto {
  #[cfg(any(feature = "icon-png", feature = "icon-ico"))]
  File(std::path::PathBuf),
  #[cfg(any(feature = "icon-png", feature = "icon-ico"))]
  Raw(Vec<u8>),
  Rgba {
    rgba: Vec<u8>,
    width: u32,
    height: u32,
  },
}

impl From<IconDto> for Icon {
  fn from(icon: IconDto) -> Self {
    match icon {
      #[cfg(any(feature = "icon-png", feature = "icon-ico"))]
      IconDto::File(path) => Self::File(path),
      #[cfg(any(feature = "icon-png", feature = "icon-ico"))]
      IconDto::Raw(raw) => Self::Raw(raw),
      IconDto::Rgba {
        rgba,
        width,
        height,
      } => Self::Rgba {
        rgba,
        width,
        height,
      },
    }
  }
}

#[allow(unused)]
macro_rules! run_main_thread {
  ($handle:ident, $ex:expr) => {{
    use std::sync::mpsc::channel;
    let (tx, rx) = channel();
    let task = move || {
      let f = $ex;
      let _ = tx.send(f());
    };
    $handle
      .run_on_main_thread(task)
      .and_then(|_| rx.recv().map_err(|_| crate::Error::FailedToReceiveMessage))
  }};
}

#[allow(unused)]
pub(crate) use run_main_thread;

#[cfg(any(test, feature = "test"))]
#[cfg_attr(docsrs, doc(cfg(feature = "test")))]
pub mod test;

#[cfg(test)]
mod tests {
  use cargo_toml::Manifest;
  use std::{env::var, fs::read_to_string, path::PathBuf, sync::OnceLock};

  static MANIFEST: OnceLock<Manifest> = OnceLock::new();
  const CHECKED_FEATURES: &str = include_str!(concat!(env!("OUT_DIR"), "/checked_features"));

  fn get_manifest() -> &'static Manifest {
    MANIFEST.get_or_init(|| {
      let manifest_dir = PathBuf::from(var("CARGO_MANIFEST_DIR").unwrap());
      Manifest::from_path(manifest_dir.join("Cargo.toml")).expect("failed to parse Cargo manifest")
    })
  }

  #[test]
  fn features_are_documented() {
    let manifest_dir = PathBuf::from(var("CARGO_MANIFEST_DIR").unwrap());
    let lib_code = read_to_string(manifest_dir.join("src/lib.rs")).expect("failed to read lib.rs");

    for f in get_manifest().features.keys() {
      if !(f.starts_with("__") || f == "default" || lib_code.contains(&format!("*{f}**"))) {
        panic!("Feature {f} is not documented");
      }
    }
  }

  #[test]
  fn aliased_features_exist() {
    let checked_features = CHECKED_FEATURES.split(',');
    let manifest = get_manifest();
    for checked_feature in checked_features {
      if !manifest.features.iter().any(|(f, _)| f == checked_feature) {
        panic!(
          "Feature {checked_feature} was checked in the alias build step but it does not exist in core/tauri/Cargo.toml"
        );
      }
    }
  }
}

#[cfg(test)]
mod test_utils {
  use proptest::prelude::*;

  pub fn assert_send<T: Send>() {}
  pub fn assert_sync<T: Sync>() {}

  #[allow(dead_code)]
  pub fn assert_not_allowlist_error<T>(res: anyhow::Result<T>) {
    if let Err(e) = res {
      assert!(!e.to_string().contains("not on the allowlist"));
    }
  }

  proptest! {
    #![proptest_config(ProptestConfig::with_cases(10000))]
    #[test]
    // check to see if spawn executes a function.
    fn check_spawn_task(task in "[a-z]+") {
      // create dummy task function
      let dummy_task = async move {
        format!("{task}-run-dummy-task");
      };
      // call spawn
      crate::async_runtime::spawn(dummy_task);
    }
  }
}<|MERGE_RESOLUTION|>--- conflicted
+++ resolved
@@ -77,12 +77,8 @@
 pub use tauri_macros::mobile_entry_point;
 pub use tauri_macros::{command, generate_handler};
 
-<<<<<<< HEAD
-=======
 pub use url::Url;
 
-pub mod api;
->>>>>>> e816a46b
 pub(crate) mod app;
 pub mod async_runtime;
 mod error;
