--- conflicted
+++ resolved
@@ -204,12 +204,8 @@
 dialog-save = [ "dialog" ]
 fs-all = [
   "fs-copy-file",
-<<<<<<< HEAD
   "fs-mkdir",
-=======
-  "fs-create-dir",
   "fs-exists",
->>>>>>> dee9460f
   "fs-read-file",
   "fs-read-dir",
   "fs-remove",
@@ -220,12 +216,8 @@
   "fs-write-file"
 ]
 fs-copy-file = [ ]
-<<<<<<< HEAD
 fs-mkdir = [ ]
-=======
-fs-create-dir = [ ]
 fs-exists = [ ]
->>>>>>> dee9460f
 fs-read-file = [ ]
 fs-read-dir = [ ]
 fs-remove = [ ]
