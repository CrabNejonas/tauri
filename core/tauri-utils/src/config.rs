--- conflicted
+++ resolved
@@ -1233,7 +1233,6 @@
   #[serde(default, alias = "remove")]
   pub remove: bool,
   /// Rename file from local filesystem.
-<<<<<<< HEAD
   #[serde(default, alias = "rename")]
   pub rename: bool,
   /// Create file on local filesystem.
@@ -1245,13 +1244,9 @@
   /// Close file from local filesystem.
   #[serde(default, alias = "close")]
   pub close: bool,
-=======
-  #[serde(default, alias = "rename-file")]
-  pub rename_file: bool,
-  /// Check if path exists on the local filesystem.
-  #[serde(default)]
+  /// Check if path exists.
+  #[serde(default, alias = "exists")]
   pub exists: bool,
->>>>>>> dee9460f
 }
 
 impl Allowlist for FsAllowlistConfig {
@@ -1263,20 +1258,13 @@
       write_file: true,
       read_dir: true,
       copy_file: true,
-<<<<<<< HEAD
       mkdir: true,
       remove: true,
       rename: true,
       create: true,
       open: true,
       close: true,
-=======
-      create_dir: true,
-      remove_dir: true,
-      remove_file: true,
-      rename_file: true,
       exists: true,
->>>>>>> dee9460f
     };
     let mut features = allowlist.to_features();
     features.push("fs-all");
@@ -1292,20 +1280,13 @@
       check_feature!(self, features, write_file, "fs-write-file");
       check_feature!(self, features, read_dir, "fs-read-dir");
       check_feature!(self, features, copy_file, "fs-copy-file");
-<<<<<<< HEAD
       check_feature!(self, features, mkdir, "fs-mkdir");
       check_feature!(self, features, remove, "fs-remove");
       check_feature!(self, features, rename, "fs-rename");
       check_feature!(self, features, rename, "fs-create");
       check_feature!(self, features, rename, "fs-open");
       check_feature!(self, features, rename, "fs-close");
-=======
-      check_feature!(self, features, create_dir, "fs-create-dir");
-      check_feature!(self, features, remove_dir, "fs-remove-dir");
-      check_feature!(self, features, remove_file, "fs-remove-file");
-      check_feature!(self, features, rename_file, "fs-rename-file");
       check_feature!(self, features, exists, "fs-exists");
->>>>>>> dee9460f
       features
     }
   }
